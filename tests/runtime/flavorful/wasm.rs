wit_bindgen_rust::import!("../../tests/runtime/flavorful/imports.wit");
wit_bindgen_rust::export!("../../tests/runtime/flavorful/exports.wit");

use exports::*;

struct Exports;

impl exports::Exports for Exports {
    fn test_imports() {
        use imports::*;

        let _guard = test_rust_wasm::guard();

        list_in_record1_func(ListInRecord1 {
            a: "list_in_record1",
        });
        assert_eq!(list_in_record2_func().a, "list_in_record2");

        assert_eq!(
            list_in_record3_func(ListInRecord3Param {
                a: "list_in_record3 input"
            })
            .a,
            "list_in_record3 output"
        );

        assert_eq!(
            list_in_record4_func(ListInAliasParam { a: "input4" }).a,
            "result4"
        );

<<<<<<< HEAD
        list_in_variant1(Some("foo"), Err("bar"), ListInVariant1V3::V0("baz"));
        assert_eq!(list_in_variant2_func(), Some("list_in_variant2".to_string()));
=======
        list_in_variant1(Some("foo"), Err("bar"), ListInVariant1V3::String("baz"));
        assert_eq!(list_in_variant2(), Some("list_in_variant2".to_string()));
>>>>>>> fce4b529
        assert_eq!(
            list_in_variant3_func(Some("input3")),
            Some("output3".to_string())
        );

        assert!(errno_result().is_err());
        MyErrno::A.to_string();
        format!("{:?}", MyErrno::A);
        fn assert_error<T: std::error::Error>() {}
        assert_error::<MyErrno>();

        let (a, b) = list_typedefs("typedef1", &["typedef2"]);
        assert_eq!(a, b"typedef3");
        assert_eq!(b.len(), 1);
        assert_eq!(b[0], "typedef4");

        let (a, b, c) = list_of_variants(
            &[true, false],
            &[Ok(()), Err(())],
            &[MyErrno::Success, MyErrno::A],
        );
        assert_eq!(a, [false, true]);
        assert_eq!(b, [Err(()), Ok(())]);
        assert_eq!(c, [MyErrno::A, MyErrno::B]);
    }

    fn list_in_record1_func(ty: ListInRecord1) {
        assert_eq!(ty.a, "list_in_record1");
    }

    fn list_in_record2_func() -> ListInRecord2 {
        ListInRecord2 {
            a: "list_in_record2".to_string(),
        }
    }

    fn list_in_record3_func(a: ListInRecord3) -> ListInRecord3 {
        assert_eq!(a.a, "list_in_record3 input");
        ListInRecord3 {
            a: "list_in_record3 output".to_string(),
        }
    }

    fn list_in_record4_func(a: ListInAlias) -> ListInAlias {
        assert_eq!(a.a, "input4");
        ListInRecord4 {
            a: "result4".to_string(),
        }
    }

    fn list_in_variant1(a: ListInVariant1V1, b: ListInVariant1V2, c: ListInVariant1V3) {
        assert_eq!(a.unwrap(), "foo");
        assert_eq!(b.unwrap_err(), "bar");
        match c {
            ListInVariant1V3::String(s) => assert_eq!(s, "baz"),
            ListInVariant1V3::F32(_) => panic!(),
        }
    }

    fn list_in_variant2_func() -> Option<String> {
        Some("list_in_variant2".to_string())
    }

    fn list_in_variant3_func(a: ListInVariant3) -> Option<String> {
        assert_eq!(a.unwrap(), "input3");
        Some("output3".to_string())
    }

    fn errno_result() -> Result<(), MyErrno> {
        MyErrno::A.to_string();
        format!("{:?}", MyErrno::A);
        fn assert_error<T: std::error::Error>() {}
        assert_error::<MyErrno>();
        Err(MyErrno::B)
    }

    fn list_typedefs(a: ListTypedef, b: ListTypedef3) -> (ListTypedef2, ListTypedef3) {
        assert_eq!(a, "typedef1");
        assert_eq!(b.len(), 1);
        assert_eq!(b[0], "typedef2");
        (b"typedef3".to_vec(), vec!["typedef4".to_string()])
    }
}<|MERGE_RESOLUTION|>--- conflicted
+++ resolved
@@ -29,13 +29,8 @@
             "result4"
         );
 
-<<<<<<< HEAD
-        list_in_variant1(Some("foo"), Err("bar"), ListInVariant1V3::V0("baz"));
+        list_in_variant1(Some("foo"), Err("bar"), ListInVariant1V3::String("baz"));
         assert_eq!(list_in_variant2_func(), Some("list_in_variant2".to_string()));
-=======
-        list_in_variant1(Some("foo"), Err("bar"), ListInVariant1V3::String("baz"));
-        assert_eq!(list_in_variant2(), Some("list_in_variant2".to_string()));
->>>>>>> fce4b529
         assert_eq!(
             list_in_variant3_func(Some("input3")),
             Some("output3".to_string())
